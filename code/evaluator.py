import os
from logger import logger

from typing import Optional, List
import torch
from torch.utils.data import DataLoader
import torch.nn as nn
from vae_model import Db_vae
from dataset import make_eval_loader

class Evaluator:
    def __init__(
        self,
        path_to_eval_dataset,
        z_dim: int,
        batch_size: int,
        device: str,
        nr_windows: int,
        stride: float,
        model_name: str,
        path_to_model: Optional[str] = None,
        model: Optional[Db_vae] = None,
        **kwargs
    ):
        self.z_dim = z_dim
        self.device = device
        self.batch_size = batch_size
        self.model_name = model_name
        self.nr_windows = nr_windows
        self.stride = stride

        self.path_to_model = path_to_model
        self.model: Db_vae = self.init_model(path_to_model, model)
        self.path_to_eval_dataset = path_to_eval_dataset

    def init_model(self, path_to_model: Optional[str] = None, model: Optional[Db_vae] = None):
        if model is not None:
            return model.to(self.device)

        # If path_to_model, load model from file
        if path_to_model:
            return Db_vae.init(path_to_model, self.device, self.z_dim).to(self.device)

        logger.error(
            "No model or path_to_model given",
            next_step="Evaluation will not run",
            tip="Instantiate with a trained model, or set `path_to_model`."
        )
        raise Exception

    def eval(self, filter_exclude_skin_color: List[str] = [], filter_exclude_gender: List[str] = [],
                   dataset_type: str= ""):
        self.model.eval()

        if dataset_type == "":
            eval_loader: DataLoader = make_eval_loader(
                batch_size=self.batch_size,
                filter_exclude_skin_color=filter_exclude_skin_color,
                filter_exclude_gender=filter_exclude_gender,
                nr_windows=self.nr_windows,
                stride=self.stride,
            )
        else:
            eval_loader: DataLoader = make_eval_loader(
                batch_size=self.batch_size,
                filter_exclude_skin_color=filter_exclude_skin_color,
                filter_exclude_gender=filter_exclude_gender,
                nr_windows=self.nr_windows,
                stride=self.stride,
                dataset_type=dataset_type
            )

        correct_count, count = self.eval_model(eval_loader)
        return correct_count, count

    def eval_on_setups(self, eval_name: str):
        # Define the setups
        gender_list = [["Female"], ["Male"], ["Female"], ["Male"]]
        skin_list = [["lighter"], ["lighter"], ["darker"], ["darker"]]
        name_list = ["dark male", "dark female", "light male", "light female"]

        # Init the metrics
        recalls = []
        correct_pos = 0
        total_count = 0

        for i in range(4):
            logger.info(f"Running setup for {name_list[i]}")

            # Calculate on the current setup
            correct_count, count = self.eval(
                filter_exclude_gender=gender_list[i],
                filter_exclude_skin_color=skin_list[i]
            )

            # Calculate the metrics
            recall = correct_count / count * 100
            correct_pos += correct_count
            total_count += count

            # Log the recall
            logger.info(f"Recall for {name_list[i]} is {recall:.3f}")
            recalls.append(recall)

        # Calculate the average recall
        avg_recall = correct_pos/total_count*100
        variance = (torch.tensor(recalls)).var().item()

        incorrect_neg, neg_count = self.eval()
        correct_neg: int = neg_count - incorrect_neg

        precision = correct_pos/(correct_pos + neg_count)*100
        accuracy = (correct_pos + correct_neg)/(2*1270)*100

<<<<<<< HEAD
        # Logger info
        logger.info(f"Recall => all: {avg_recall:.3f}") 
        logger.info(f"Recall => dark male: {recalls[0]:.3f}")
        logger.info(f"Recall => dark female: {recalls[1]:.3f}")
        logger.info(f"Recall => white male: {recalls[2]:.3f}") 
        logger.info(f"Recall => white female: {recalls[3]:.3f}")
        logger.info(f"Variance => {variance:.3f}")
        logger.info(f"Precision => {precision:.3f}")
        logger.info(f"Accuracy => {accuracy:.3f}")

        with open(f"results/{self.path_to_model}/{self.eval_name}", 'a+') as write_file:
            write_file.write(f"name,dark male,dark female,light male,light female,var,precision,recall,accuracy\n")
            write_file.write(f"{self.path_to_model}_{self.model_name}")
            write_file.write(f",{recalls[0]:.3f},{recalls[1]:.3f},{recalls[2]:.3f},{recalls[3]:.3f},{variance:.3f},{precision:.3f},{avg_recall:.3f},{accuracy:.3f}\n")
=======
        with open(f"results/{self.path_to_model}/{eval_name}", 'a+') as write_file:
            write_file.write(f"name,dark male,dark female,light male,light female,var,precision,recall,accuracy\n")
            write_file.write(f"{self.path_to_model}_{self.model_name}")
            write_file.write(f",{recalls[0]:.3f},{recalls[1]:.3f},{recalls[2]:.3f},{recalls[3]:.3f},{(torch.Tensor(recalls)).var().item():.3f},{correct_pos/(correct_pos + neg_count)*100:.3f},{avg_recall:.3f},{(correct_pos + correct_neg)/(2*1270)*100:.3f}\n")
>>>>>>> e2dca6ab

        logger.success("Finished evaluation!")

    def eval_model(self, eval_loader: DataLoader):
        """Perform evaluation of a single epoch."""
        self.model.eval()

        count = 0
        correct_count = 0

        # Iterate over all images and their sub_images
        for _, batch in enumerate(eval_loader):
            count += 1
            _, _, _ , sub_images = batch

            for images in sub_images:
                if len(images.shape) == 5:
                    images = images.squeeze(dim=0)

                images = images.to(self.device)

                pred = self.model.forward_eval(images)

                if (pred > 0).any():
                    correct_count += 1
                    break

        logger.info(f"Amount of labels:{count}, Correct labels:{correct_count}")

        return correct_count, count<|MERGE_RESOLUTION|>--- conflicted
+++ resolved
@@ -112,7 +112,6 @@
         precision = correct_pos/(correct_pos + neg_count)*100
         accuracy = (correct_pos + correct_neg)/(2*1270)*100
 
-<<<<<<< HEAD
         # Logger info
         logger.info(f"Recall => all: {avg_recall:.3f}") 
         logger.info(f"Recall => dark male: {recalls[0]:.3f}")
@@ -127,12 +126,6 @@
             write_file.write(f"name,dark male,dark female,light male,light female,var,precision,recall,accuracy\n")
             write_file.write(f"{self.path_to_model}_{self.model_name}")
             write_file.write(f",{recalls[0]:.3f},{recalls[1]:.3f},{recalls[2]:.3f},{recalls[3]:.3f},{variance:.3f},{precision:.3f},{avg_recall:.3f},{accuracy:.3f}\n")
-=======
-        with open(f"results/{self.path_to_model}/{eval_name}", 'a+') as write_file:
-            write_file.write(f"name,dark male,dark female,light male,light female,var,precision,recall,accuracy\n")
-            write_file.write(f"{self.path_to_model}_{self.model_name}")
-            write_file.write(f",{recalls[0]:.3f},{recalls[1]:.3f},{recalls[2]:.3f},{recalls[3]:.3f},{(torch.Tensor(recalls)).var().item():.3f},{correct_pos/(correct_pos + neg_count)*100:.3f},{avg_recall:.3f},{(correct_pos + correct_neg)/(2*1270)*100:.3f}\n")
->>>>>>> e2dca6ab
 
         logger.success("Finished evaluation!")
 
