--- conflicted
+++ resolved
@@ -118,12 +118,8 @@
         avg_recall = correct_pos/total_count*100
         variance = (torch.tensor(recalls)).var().item()
 
-<<<<<<< HEAD
-        incorrect_neg, neg_count = self.eval('h5_imagenet')
-=======
         # Calculate the amount of negative performance
         incorrect_neg, neg_count = self.eval(dataset_type='h5_imagenet')
->>>>>>> fd6b82a1
         correct_neg: int = neg_count - incorrect_neg
 
         # Calculate the precision and accuracy
