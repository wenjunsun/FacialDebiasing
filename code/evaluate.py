"""
In this file the evaluation of the network is done
"""

import torch

import vae_model
import argparse
from setup import config
from torch.utils.data import DataLoader
from dataset import make_eval_loader

from setup import config
import utils

def eval_model(model, data_loader):
    """
    perform evaluation of a single epoch
    """

    model.eval()
    avg_loss = 0

    count = 0

    all_labels = torch.tensor([], dtype=torch.int).to(config.device)
    all_preds = torch.tensor([]).to(config.device)
    all_idxs = torch.tensor([], dtype=torch.int).to(config.device)

    with torch.no_grad():
        for i, batch in enumerate(data_loader):
            images, labels, idxs = batch
            batch_size = labels.size(0)

            images = images.to(config.device)
            labels = labels.to(config.device)
            idxs = idxs.to(config.device)
            pred, loss = model.forward(images, labels)

            loss = loss/batch_size


            avg_loss += loss.item()

            all_labels = torch.cat((all_labels, labels))
            all_preds = torch.cat((all_preds, pred))
            all_idxs = torch.cat((all_idxs, idxs))

<<<<<<< HEAD
    # print(f"Amount of labels:{len(all_labels)}, Amount of faces:{all_labels.sum()}")
    acc = calculate_accuracy(all_labels, all_preds)

=======
            count = i
>>>>>>> 3c2e9ba3

    print(f"Amount of labels:{len(all_labels)}, Amount of faces:{all_labels.sum()}")
    acc = utils.calculate_accuracy(all_labels, all_preds)

    return avg_loss/(count+1), acc

def main():
    gender_list = [[], ["Female"], ["Male"], ["Female"], ["Male"]]
    skin_list = [[], ["lighter"], ["lighter"], ["darker"], ["darker"]]
    name_list = ["all", "dark man", "dark female", "light man", "light female"]

    # Load model
    model = vae_model.Db_vae(z_dim=config.zdim, device=config.device).to(config.device)

    if not config.path_to_model:
        raise Exception('Load up a model using --path_to_model')

    model.load_state_dict(torch.load(f"results/{config.path_to_model}/model.pt"))
    model.eval()

    for i in range(5):
        eval_loader: DataLoader = make_eval_loader(batch_size=config.batch_size, filter_exclude_skin_color=skin_list[i], filter_exclude_gender=gender_list[i])

        loss, acc = eval_model(model, eval_loader)

        print(f"{name_list[i]} => loss:{loss:.1f}, acc:{acc:.3f}")

    return

if __name__ == "__main__":
    print("start evaluation")

    main()
<|MERGE_RESOLUTION|>--- conflicted
+++ resolved
@@ -46,13 +46,7 @@
             all_preds = torch.cat((all_preds, pred))
             all_idxs = torch.cat((all_idxs, idxs))
 
-<<<<<<< HEAD
-    # print(f"Amount of labels:{len(all_labels)}, Amount of faces:{all_labels.sum()}")
-    acc = calculate_accuracy(all_labels, all_preds)
-
-=======
             count = i
->>>>>>> 3c2e9ba3
 
     print(f"Amount of labels:{len(all_labels)}, Amount of faces:{all_labels.sum()}")
     acc = utils.calculate_accuracy(all_labels, all_preds)
@@ -85,4 +79,4 @@
 if __name__ == "__main__":
     print("start evaluation")
 
-    main()
+    main()