"""
In this file the training of the network is done
"""

import torch
import torch.functional as F
import vae_model
import argparse
from setup import config
from torch.utils.data import ConcatDataset, DataLoader
from datasets import train_and_valid_loaders

from torchvision.utils import make_grid
import matplotlib.pyplot as plt

DEVICE = torch.device('cuda' if torch.cuda.is_available() else 'cpu')
# DEVICE = 'cpu'
print("device:", DEVICE)
ARGS = None

def calculate_accuracy(labels, pred):
    pred[pred > 0] = 1
    pred[pred <= 0] = 0
    pred = pred.long()

    correct_pred = labels == pred

    return float(correct_pred.sum().item())/labels.size()[0]

def calculate_scores(labels, pred):
    return

<<<<<<< HEAD
=======
        pred, loss, class_loss = model.forward(images, labels)

        optimizer.zero_grad()
        loss = loss/batch_size

        avg_loss += loss.item()
        avg_class_loss += class_loss/batch_size

        loss.backward()
        torch.nn.utils.clip_grad_norm_(model.parameters(), max_norm=5)
        optimizer.step()

    accuracy = calculate_accuracy(labels, pred)
    print("Train.py => loss:{}, class_loss:{}, accuracy:{:.2f}".format(avg_loss/i, avg_class_loss/i, accuracy))

    print_reconstruction(model, images, epoch)

    return avg_loss/i
>>>>>>> 1a693a22

def print_reconstruction(model, images, epoch):
    model.eval()
    ######### RECON IMAGES ###########
    n_rows = 4
    n_samples = n_rows**2

    fig=plt.figure(figsize=(16, 8))

    recon_images = model.recon_images(images[:n_samples])

<<<<<<< HEAD
=======


>>>>>>> 1a693a22
    fig.add_subplot(1, 2, 1)
    grid = make_grid(images[:n_samples].reshape(n_samples,3,64,64), n_rows)
    plt.imshow(grid.permute(1,2,0).cpu())

    ########## REMOVE FRAME ##########
    frame = plt.gca()
    for xlabel_i in frame.axes.get_xticklabels():
        xlabel_i.set_visible(False)
        xlabel_i.set_fontsize(0.0)
    for xlabel_i in frame.axes.get_yticklabels():
        xlabel_i.set_fontsize(0.0)
        xlabel_i.set_visible(False)
    for tick in frame.axes.get_xticklines():
        tick.set_visible(False)
    for tick in frame.axes.get_yticklines():
        tick.set_visible(False)

    fig.add_subplot(1, 2, 2)
    grid = make_grid(recon_images.reshape(n_samples,3,64,64), n_rows)
    plt.imshow(grid.permute(1,2,0).cpu())

    ########## REMOVE FRAME ##########
    frame = plt.gca()
    for xlabel_i in frame.axes.get_xticklabels():
        xlabel_i.set_visible(False)
        xlabel_i.set_fontsize(0.0)
    for xlabel_i in frame.axes.get_yticklabels():
        xlabel_i.set_fontsize(0.0)
        xlabel_i.set_visible(False)
    for tick in frame.axes.get_xticklines():
        tick.set_visible(False)
    for tick in frame.axes.get_yticklines():
        tick.set_visible(False)

    fig.savefig('images/training_epoch={}'.format(epoch), bbox_inches='tight')

    return 

def train_epoch(model, data_loader, optimizer):
    """
    train the model for one epoch
    """

    model.train()
    avg_loss = 0
    avg_acc = 0

    for i, batch in enumerate(data_loader):
        images, labels = batch
        batch_size = labels.size(0)


        images = images.to(DEVICE)
        labels = labels.to(DEVICE)

        pred, loss = model.forward(images, labels)

        optimizer.zero_grad()
        loss = loss/batch_size

        loss.backward()
        torch.nn.utils.clip_grad_norm_(model.parameters(), max_norm=5)
        optimizer.step()

        acc = calculate_accuracy(labels, pred)

        avg_loss += loss.item()
        avg_acc += acc

    return avg_loss/(i+1), avg_acc/(i+1)

def eval_epoch(model, data_loader):
    """
    Calculates the validation error of the model
    """

    model.eval()
<<<<<<< HEAD
    
    avg_loss = 0
    avg_acc = 0

    for i, batch in enumerate(data_loader):
        images, labels = batch
        batch_size = labels.size(0)
=======

    val_error = 200
>>>>>>> 1a693a22

        images = images.to(DEVICE)
        labels = labels.to(DEVICE)

        pred, loss = model.forward(images, labels)

        loss = loss/batch_size
        acc = calculate_accuracy(labels, pred)

        avg_loss += loss
        avg_acc += acc

    model.train()
    return avg_loss/(i+1), avg_acc/(i+1)

def main():
    # import data
    train_loader, valid_loader, train_data, valid_data = train_and_valid_loaders(batch_size=ARGS.batch_size, train_size=0.8)

    # create model
    model = vae_model.Db_vae(z_dim=ARGS.zdim, device=DEVICE).to(DEVICE)

    # create optimizer
    optimizer = torch.optim.Adam(model.parameters())

    for epoch in range(ARGS.epochs):
        print("Starting epoch:{}/{}".format(epoch, ARGS.epochs))
        train_error, train_acc = train_epoch(model, train_loader, optimizer)
        val_error, val_acc = eval_epoch(model, valid_loader)

<<<<<<< HEAD
        print("epoch {}/{}, train_error={:.2f}, train_acc={:.2f}, val_error={:.2f}, val_acc={:.2f}".format(epoch, 
                                    ARGS.epochs, train_error, train_acc, val_error, val_acc))
=======
        # print("epoch {}/{}, train_error={}, validation_error={}".format(epoch,
                                    # ARGS.epochs, train_error, val_error))
>>>>>>> 1a693a22

    return

if __name__ == "__main__":
    print("start training")

    parser = argparse.ArgumentParser()
    parser.add_argument('--batch_size', default=128, type=int,
                        help='size of batch')
    parser.add_argument('--epochs', default=10, type=int,
                        help='max number of epochs')
    parser.add_argument('--zdim', default=200, type=int,
                        help='dimensionality of latent space')
    parser.add_argument('--alpha', default=0.0, type=float,
                        help='importance of debiasing')
    parser.add_argument('--dataset_size', default=10000, type=int,
                        help='total size of database')

    ARGS = parser.parse_args()

    main()<|MERGE_RESOLUTION|>--- conflicted
+++ resolved
@@ -30,27 +30,6 @@
 def calculate_scores(labels, pred):
     return
 
-<<<<<<< HEAD
-=======
-        pred, loss, class_loss = model.forward(images, labels)
-
-        optimizer.zero_grad()
-        loss = loss/batch_size
-
-        avg_loss += loss.item()
-        avg_class_loss += class_loss/batch_size
-
-        loss.backward()
-        torch.nn.utils.clip_grad_norm_(model.parameters(), max_norm=5)
-        optimizer.step()
-
-    accuracy = calculate_accuracy(labels, pred)
-    print("Train.py => loss:{}, class_loss:{}, accuracy:{:.2f}".format(avg_loss/i, avg_class_loss/i, accuracy))
-
-    print_reconstruction(model, images, epoch)
-
-    return avg_loss/i
->>>>>>> 1a693a22
 
 def print_reconstruction(model, images, epoch):
     model.eval()
@@ -62,11 +41,6 @@
 
     recon_images = model.recon_images(images[:n_samples])
 
-<<<<<<< HEAD
-=======
-
-
->>>>>>> 1a693a22
     fig.add_subplot(1, 2, 1)
     grid = make_grid(images[:n_samples].reshape(n_samples,3,64,64), n_rows)
     plt.imshow(grid.permute(1,2,0).cpu())
@@ -144,7 +118,6 @@
     """
 
     model.eval()
-<<<<<<< HEAD
     
     avg_loss = 0
     avg_acc = 0
@@ -152,10 +125,6 @@
     for i, batch in enumerate(data_loader):
         images, labels = batch
         batch_size = labels.size(0)
-=======
-
-    val_error = 200
->>>>>>> 1a693a22
 
         images = images.to(DEVICE)
         labels = labels.to(DEVICE)
@@ -186,13 +155,8 @@
         train_error, train_acc = train_epoch(model, train_loader, optimizer)
         val_error, val_acc = eval_epoch(model, valid_loader)
 
-<<<<<<< HEAD
         print("epoch {}/{}, train_error={:.2f}, train_acc={:.2f}, val_error={:.2f}, val_acc={:.2f}".format(epoch, 
                                     ARGS.epochs, train_error, train_acc, val_error, val_acc))
-=======
-        # print("epoch {}/{}, train_error={}, validation_error={}".format(epoch,
-                                    # ARGS.epochs, train_error, val_error))
->>>>>>> 1a693a22
 
     return
 
