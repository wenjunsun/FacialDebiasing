--- conflicted
+++ resolved
@@ -18,14 +18,9 @@
 from setup import config
 
 from torch.utils.data import ConcatDataset, DataLoader
-from dataset import concat_datasets, make_train_and_valid_loaders, sample_dataset, sample_idxs_from_loader, sample_idxs_from_loaders, make_hist_loader
+from dataset import make_train_and_valid_loaders, make_hist_loader, concat_datasets
 from datasets.generic import DataLoaderTuple
 
-<<<<<<< HEAD
-def update_histogram(model, data_loader, epoch):
-    all_labels = torch.tensor([], dtype=torch.long).to(config.device)
-    all_index = torch.tensor([], dtype=torch.long).to(config.device)
-=======
 from torchvision.utils import make_grid
 import matplotlib.pyplot as plt
 
@@ -33,255 +28,38 @@
 from collections import Counter
 import os
 
-FOLDER_NAME = ""
-
-if not os.path.exists("results"):
-    os.makedirs("results")
-
-DEVICE = torch.device('cuda' if torch.cuda.is_available() else 'cpu')
-
-
-# DEVICE = 'cpu'
-print("device:", DEVICE)
-ARGS = None
-
-def calculate_accuracy(labels, pred):
-    return float(((pred > 0) == (labels > 0)).sum()) / labels.size()[0]
-
-def remove_frame(plt):
-    frame = plt.gca()
-    for xlabel_i in frame.axes.get_xticklabels():
-        xlabel_i.set_visible(False)
-        xlabel_i.set_fontsize(0.0)
-    for xlabel_i in frame.axes.get_yticklabels():
-        xlabel_i.set_fontsize(0.0)
-        xlabel_i.set_visible(False)
-    for tick in frame.axes.get_xticklines():
-        tick.set_visible(False)
-    for tick in frame.axes.get_yticklines():
-        tick.set_visible(False)
-
-def get_best_and_worst_predictions(labels, pred):
-    n_rows = 4
-    n_samples = n_rows**2
-
-    # labels = labels.float().cpu()
-    print("face percentage:", float(labels.sum().item())/len(labels))
-    
-
-    indices = torch.Tensor([i for i in range(len(labels))]).long().to(DEVICE)
-    
-    faceslice = labels == 1
-    faces,       other       = pred[faceslice],    pred[~faceslice]
-    faces_index, other_index = indices[faceslice], indices[~faceslice]
-    
-    worst_faces = faces_index[faces.argsort()[:n_samples]]
-    best_faces = faces_index[faces.argsort(descending=True)[:n_samples]]
-    
-    worst_other = other_index[other.argsort(descending=True)[:n_samples]]
-    best_other = other_index[other.argsort()[:n_samples]]
-    
-    # TODO: check if this may be removed:
-
-
-    # pred = pred.cpu()
-    # faces_max = torch.Tensor([x for x in pred])
-    # faces_min = torch.Tensor([x for x in pred])
-    # other_max = torch.Tensor([x for x in pred])
-    # other_min = torch.Tensor([x for x in pred])
-
-    # faces_max[labels == 0] = np.inf
-    # faces_min[labels == 0] = -np.inf
-    # other_max[labels == 1] = np.inf
-    # other_min[labels == 1] = -np.inf
-
-    # # I think we are doing it the wrong way around, worst are best
-    # worst_faces = faces_max.argsort()[:n_samples]
-    # best_faces = faces_min.argsort(descending=True)[:n_samples]
-
-    # worst_other = other_min.argsort(descending=True)[:n_samples]
-    # best_other = other_max.argsort()[:n_samples]
-
-    return best_faces, worst_faces, best_other, worst_other
-
-def visualize_best_and_worst(data_loaders, all_labels, all_indices, epoch, best_faces, worst_faces, best_other, worst_other, n_rows=4):
-    n_samples = n_rows**2
-
-    fig=plt.figure(figsize=(16, 16))
-
-    sub_titles = ["Best faces", "Worst faces", "Best non-faces", "Worst non-faces"]
-    for i, indices in enumerate((best_faces, worst_faces, best_other, worst_other)):
-        labels, indices = all_labels[indices], all_indices[indices]
-
-        images = sample_idxs_from_loaders(indices, data_loaders, labels[0])
-
-        ax = fig.add_subplot(2, 2, i+1)
-        grid = make_grid(images.reshape(n_samples,3,64,64), n_rows)
-        plt.imshow(grid.permute(1,2,0).cpu())
-        ax.set_title(sub_titles[i], fontdict={"fontsize":30})
-
-        remove_frame(plt)
-
-
-    fig.savefig('results/{}/best_and_worst/epoch:{}'.format(FOLDER_NAME,epoch), bbox_inches='tight')
-
-    plt.close()
-
-def debug_memory():
-    tensors = Counter(
-        (str(o.device), o.dtype, tuple(o.shape))
-        for o in gc.get_objects() if torch.is_tensor(o)
-    )
-
-    for line in tensors.items():
-        print('{}\t{}'.format(*line))
-
-def print_reconstruction(model, data, epoch, n_rows=4):
-    model.eval()
-    n_samples = n_rows**2
-
-    images = sample_dataset(data, n_samples).to(DEVICE)
-
-    recon_images = model.recon_images(images)
-
-    fig=plt.figure(figsize=(16, 8))
-
-    fig.add_subplot(1, 2, 1)
-    grid = make_grid(images.reshape(n_samples,3,64,64), n_rows)
-    plt.imshow(grid.permute(1,2,0).cpu())
-
-    remove_frame(plt)
-
-    fig.add_subplot(1, 2, 2)
-    grid = make_grid(recon_images.reshape(n_samples,3,64,64), n_rows)
-    plt.imshow(grid.permute(1,2,0).cpu())
-
-    remove_frame(plt)
-
-    fig.savefig('results/{}/reconstructions/epoch={}'.format(FOLDER_NAME, epoch), bbox_inches='tight')
-
-    plt.close()
-
-def visualize_bias(probs, data_loader, all_labels, all_index, epoch, n_rows=3):
-    n_samples = n_rows**2
-
-    highest_probs = probs.argsort(descending=True)[:n_samples]
-    lowest_probs = probs.argsort()[:n_samples]
-
-    highest_imgs = sample_idxs_from_loader(all_index[highest_probs], data_loader, 1)
-    worst_imgs = sample_idxs_from_loader(all_index[lowest_probs], data_loader, 1)
-
-    img_list = (highest_imgs, worst_imgs)
-    titles = ("Highest", "Lowest")
-    fig = plt.figure(figsize=(16, 16))
-
-    for i in range(2):
-        ax = fig.add_subplot(1, 2, i+1)
-        grid = make_grid(img_list[i].reshape(n_samples,3,64,64), n_rows)
-        plt.imshow(grid.permute(1,2,0).cpu())
-        ax.set_title(titles[i], fontdict={"fontsize":30})
-
-        remove_frame(plt)
-
-    fig.savefig('results/{}/bias_probs/epoch={}'.format(FOLDER_NAME, epoch), bbox_inches='tight')
-    plt.close()
-
-def concat_batches(batch_a, batch_b):
-    # TODO: Merge by interleaving the batches
-    images = torch.cat((batch_a[0], batch_b[0]), 0)
-    labels = torch.cat((batch_a[1], batch_b[1]), 0)
-    idxs = torch.cat((batch_a[2], batch_b[2]), 0)
-
-    return images, labels, idxs
-
 def update_histogram(model, data_loader, epoch):
-
     # reset the means and histograms
-    model.hist = torch.ones((ARGS.zdim, model.num_bins)).to(DEVICE)
-    model.means = torch.Tensor().to(DEVICE)
-
-    all_labels = torch.LongTensor([]).to(DEVICE)
-    all_index = torch.LongTensor([]).to(DEVICE)
->>>>>>> 466c82ee
+    model.hist = torch.ones((config.zdim, model.num_bins)).to(config.device)
+    model.means = torch.Tensor().to(config.device)
+
+    all_labels = torch.tensor([], dtype=torch.long).to(config.device)
+    all_index = torch.tensor([], dtype=torch.long).to(config.device)
 
     with torch.no_grad():
         for i, batch in enumerate(data_loader):
             images, labels, index = batch
 
-<<<<<<< HEAD
-            images = images.to(config.device)
-            labels = labels.to(config.device)
-            index = index.to(config.device)
+            #TEMPORARY TAKE ONLY FACES
+            images, labels, index = images.to(config.device), labels.to(config.device), index.to(config.device)
+            batch_size = labels.size(0)
 
             all_labels = torch.cat((all_labels, labels))
             all_index = torch.cat((all_index, index))
-            model.build_histo(images)
-
-        base = model.get_histo_base()
-        our = model.get_histo()
-        difference = base-our
-
-        # print("Base version:")
-        # print(base)
-        # print('Our version:')
-        # print(our)
-        # print('diff:')
-        # print(difference)
-
-    n_rows = 3
-    n_samples = n_rows**2
-
-    highest_base = base.argsort(descending=True)[:n_samples]
-    highest_our = our.argsort(descending=True)[:n_samples]
-
-    print("highest => base:{}, our:{}".format(highest_base, highest_our))
-
-    print(all_index[highest_base])
-    print(all_labels[highest_base])
-
-    img_base = sample_idxs_from_loader(all_index[highest_base], data_loader, 1)
-    img_our = sample_idxs_from_loader(all_index[highest_our], data_loader, 1)
-
-    fig=plt.figure(figsize=(16, 8))
-
-    ax = fig.add_subplot(1, 2, 1)
-    grid = make_grid(img_base.reshape(n_samples,3,64,64), n_rows)
-    plt.imshow(grid.permute(1,2,0).cpu())
-    ax.set_title("base", fontdict={"fontsize":30})
-
-    utils.remove_frame_from_plot(plt)
-
-    ax = fig.add_subplot(1, 2, 2)
-    grid = make_grid(img_our.reshape(n_samples,3,64,64), n_rows)
-    plt.imshow(grid.permute(1,2,0).cpu())
-    ax.set_title("our", fontdict={"fontsize":30})
-
-    utils.remove_frame_from_plot(plt)
-
-    fig.savefig('images/{}/base_vs_our/epoch={}'.format(config.run_folder, epoch), bbox_inches='tight')
-    print("DONE WITH UPDATE")
-=======
-            #TEMPORARY TAKE ONLY FACES
-            images, labels, index = images.to(DEVICE), labels.to(DEVICE), index.to(DEVICE)
-            batch_size = labels.size(0)
-
-            all_labels = torch.cat((all_labels, labels))
-            all_index = torch.cat((all_index, index))
-            if ARGS.debias_type == "base":
+
+            if config.debias_type == "base":
                 model.build_means(images)
-            elif ARGS.debias_type == "our":
+            elif config.debias_type == "our":
                 model.build_histo(images)
 
-        if ARGS.debias_type == "base":
+        if config.debias_type == "base":
             probs = model.get_histo_base()
-        elif ARGS.debias_type == "our":
+        elif config.debias_type == "our":
             probs = model.get_histo_our()
-
-        if probs is None:
+        else:
             raise Exception("No coorrect debias method given. choos \"base\" or \"our\"")
 
-    visualize_bias(probs, data_loader, all_labels, all_index, epoch)
->>>>>>> 466c82ee
+    utils.visualize_bias(probs, data_loader, all_labels, all_index, epoch)
 
     return probs
 
@@ -304,19 +82,11 @@
 
     # TODO: divide the batch-size of the loader over both face_Batch and nonface_batch, rather than doubling the batch-size
     for i, (face_batch, nonface_batch) in enumerate(zip(face_loader, nonface_loader)):
-<<<<<<< HEAD
         images, labels, idxs = utils.concat_batches(face_batch, nonface_batch)
-        print("START TRAINING")
         batch_size = labels.size(0)
 
-        images = images.to(config.device)
-        labels = labels.to(config.device)
-=======
-        images, labels, idxs = concat_batches(face_batch, nonface_batch)
-        batch_size = labels.size(0)
-
-        images, labels = images.to(DEVICE), labels.to(DEVICE)
->>>>>>> 466c82ee
+        images, labels = images.to(config.device), labels.to(config.device)
+
         pred, loss = model.forward(images, labels)
 
         optimizer.zero_grad()
@@ -332,7 +102,7 @@
         avg_loss += loss.item()
         avg_acc += acc
 
-        if ARGS and i % config.eval_freq == 0:
+        if i % config.eval_freq == 0:
             print("batch:{} accuracy:{}".format(i, acc))
 
         count = i
@@ -377,23 +147,18 @@
 
             count = i
 
-<<<<<<< HEAD
     print(f"Length of all evals: {all_labels.shape[0]}")
-    # best_faces, worst_faces, best_other, worst_other = utils.get_best_and_worst(all_labels, all_preds)
-    # utils.visualize_best_and_worst(data_loader, all_labels, all_idxs, epoch, best_faces, worst_faces, best_other, worst_other)
+
+    best_faces, worst_faces, best_other, worst_other = utils.get_best_and_worst_predictions(all_labels, all_preds)
+    utils.visualize_best_and_worst(data_loaders, all_labels, all_idxs, epoch, best_faces, worst_faces, best_other, worst_other)
+
     return avg_loss/(count+1), avg_acc/(count+1)
-=======
-    best_faces, worst_faces, best_other, worst_other = get_best_and_worst_predictions(all_labels, all_preds)
-    visualize_best_and_worst(data_loaders, all_labels, all_idxs, epoch, best_faces, worst_faces, best_other, worst_other)
-
-    return avg_loss/(i+1), avg_acc/(i+1)
->>>>>>> 466c82ee
 
 def main():
     train_loaders: DataLoaderTuple
     valid_loaders: DataLoaderTuple
 
-    train_loaders, valid_loaders = train_and_valid_loaders(
+    train_loaders, valid_loaders = make_train_and_valid_loaders(
         batch_size=config.batch_size,
         max_images=config.dataset_size
     )
@@ -406,92 +171,30 @@
 
     for epoch in range(config.epochs):
         # Generic sequential dataloader to sample histogram
-<<<<<<< HEAD
-        hist_loader = make_hist_loader(train_loaders.faces.dataset, config.batch_size)
-        hist = update_histogram(model, hist_loader, epoch)
-        train_loaders.faces.sampler.weights = hist
-
         print("Starting epoch:{}/{}".format(epoch, config.epochs))
-        train_error, train_acc = train_epoch(model, train_loaders, optimizer)
-=======
-
-        print("Starting epoch:{}/{}".format(epoch, ARGS.epochs))
-
-        if ARGS.debias_type != 'none':
-            hist_loader = make_hist_loader(train_loaders.faces.dataset, ARGS.batch_size)
+
+        if config.debias_type != 'none':
+            hist_loader = make_hist_loader(train_loaders.faces.dataset, config.batch_size)
             hist = update_histogram(model, hist_loader, epoch)
 
             train_loaders.faces.sampler.weights = hist
 
         train_loss, train_acc = train_epoch(model, train_loaders, optimizer)
->>>>>>> 466c82ee
-        print("training done")
+        print("Training done")
         val_loss, val_acc = eval_epoch(model, valid_loaders, epoch)
 
-<<<<<<< HEAD
-        print("epoch {}/{}, train_error={:.2f}, train_acc={:.2f}, val_error={:.2f}, val_acc={:.2f}".format(epoch,
-                                    config.epochs, train_error, train_acc, val_error, val_acc))
-
-        valid_data = concat_datasets(*valid_loaders, proportion_a=0.5)
+        print("epoch {}/{}, train_loss={:.2f}, train_acc={:.2f}, val_loss={:.2f}, val_acc={:.2f}".format(epoch+1,
+                                    config.epochs, train_loss, train_acc, val_loss, val_acc))
+
+        valid_data = concat_datasets(valid_loaders.faces.dataset, valid_loaders.nonfaces.dataset, proportion_a=0.5)
         utils.print_reconstruction(model, valid_data, epoch)
-    return
-=======
-        print("epoch {}/{}, train_loss={:.2f}, train_acc={:.2f}, val_loss={:.2f}, val_acc={:.2f}".format(epoch+1,
-                                    ARGS.epochs, train_loss, train_acc, val_loss, val_acc))
-
-        valid_data = concat_datasets(valid_loaders.faces.dataset, valid_loaders.nonfaces.dataset, proportion_a=0.5)
-        # print(valid_data)
-        print_reconstruction(model, valid_data, epoch)
-
-        with open("results/"+FOLDER_NAME + "/training_results.csv", "a") as write_file:
+
+        with open("results/" + config.run_folder + "/training_results.csv", "a") as write_file:
             s = "{},{},{},{},{}\n".format(epoch, train_loss, val_loss, train_acc, val_acc)
             print("S:", s)
             write_file.write(s)
 
-        torch.save(model.state_dict(), "results/"+FOLDER_NAME+"/model.pt".format(epoch))
->>>>>>> 466c82ee
+        torch.save(model.state_dict(), "results/"+config.run_folder+"/model.pt".format(epoch))
 
 if __name__ == "__main__":
-    print("Start training")
-
-    parser = argparse.ArgumentParser()
-    parser.add_argument('--batch_size', default=256, type=int,
-                        help='size of batch')
-    parser.add_argument('--epochs', default=10, type=int,
-                        help='max number of epochs')
-    parser.add_argument('--zdim', default=200, type=int,
-                        help='dimensionality of latent space')
-    parser.add_argument('--alpha', default=0.0, type=float,
-                        help='importance of debiasing')
-    parser.add_argument('--dataset_size', default=-1, type=int,
-                        help='total size of database')
-    parser.add_argument('--eval_freq', default=5, type=int,
-                        help='total size of database')
-    parser.add_argument('--debias_type', default='none', type=str,
-                        help='type of debiasing used')
-
-    ARGS = parser.parse_args()
-
-    print("ARGS => batch_size:{}, epochs:{}, z_dim:{}, alpha:{}, dataset_size:{}, eval_freq:{}, debiasing type:{}".format(ARGS.batch_size,
-                                ARGS.epochs, ARGS.zdim, ARGS.alpha, ARGS.dataset_size, ARGS.eval_freq, ARGS.debias_type))
-
-    FOLDER_NAME = "{}".format(datetime.datetime.now().strftime("%d_%m_%Y---%H_%M_%S"))
-
-    os.makedirs("results/"+ FOLDER_NAME + '/best_and_worst')
-    os.makedirs("results/"+ FOLDER_NAME + '/bias_probs')
-    os.makedirs("results/"+ FOLDER_NAME + '/reconstructions')
-
-    with open("results/" + FOLDER_NAME + "/flags.txt", "w") as write_file:
-        write_file.write(f"zdim = {ARGS.zdim}\n")
-        write_file.write(f"alpha = {ARGS.alpha}\n")
-        write_file.write(f"epochs = {ARGS.epochs}\n")
-        write_file.write(f"batch size = {ARGS.batch_size}\n")
-        write_file.write(f"eval frequency = {ARGS.eval_freq}\n")
-        write_file.write(f"dataset size = {ARGS.dataset_size}\n")
-        write_file.write(f"debiasing type = {ARGS.debias_type}\n")
-
-    with open("results/" + FOLDER_NAME + "/training_results.csv", "w") as write_file:
-        write_file.write("epoch,train_loss,valid_loss,train_acc,valid_acc\n")
-
-
     main()