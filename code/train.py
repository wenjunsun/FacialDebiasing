--- conflicted
+++ resolved
@@ -16,16 +16,10 @@
 import utils
 import setup
 from setup import config
-<<<<<<< HEAD
-import argparse
-from datasets import DataLoaderTuple, concat_datasets, train_and_valid_loaders, sample_dataset, sample_idxs_from_loader, make_hist_loader
-=======
+
 from torch.utils.data import ConcatDataset, DataLoader
 from dataset import concat_datasets, make_train_and_valid_loaders, sample_dataset, sample_idxs_from_loader, make_hist_loader
 from datasets.generic import DataLoaderTuple
->>>>>>> dd16f660
-
-ARGS = None
 
 def update_histogram(model, data_loader, epoch):
     all_labels = torch.tensor([], dtype=torch.long).to(config.device)
@@ -183,14 +177,8 @@
     train_loaders: DataLoaderTuple
     valid_loaders: DataLoaderTuple
 
-<<<<<<< HEAD
     train_loaders, valid_loaders = train_and_valid_loaders(
         batch_size=config.batch_size,
-=======
-    train_loaders, valid_loaders = make_train_and_valid_loaders(
-        batch_size=ARGS.batch_size,
->>>>>>> dd16f660
-        train_size=0.8,
         max_images=config.dataset_size
     )
 
@@ -219,10 +207,7 @@
     return
 
 if __name__ == "__main__":
-<<<<<<< HEAD
     print("Start training")
-=======
-    print("start training")
 
     parser = argparse.ArgumentParser()
     parser.add_argument('--batch_size', default=128, type=int,
@@ -240,5 +225,4 @@
 
     ARGS = parser.parse_args()
 
->>>>>>> dd16f660
     main()